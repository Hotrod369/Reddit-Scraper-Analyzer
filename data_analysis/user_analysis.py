import asyncpg
import asyncio
import datetime as dt
<<<<<<< HEAD
import pandas as pd
import psycopg2
from tools.config.config_loader import CONFIG
=======
from openpyxl import Workbook
from openpyxl.worksheet.worksheet import Worksheet  # noqa: F401
import pandas as pd
import psycopg2
from tqdm import tqdm
>>>>>>> ab74c986
from data_analysis.cal_acc_age import calculate_account_age
from data_analysis.id_low_karma import identify_low_karma_accounts
from data_analysis.id_young_acc import identify_young_accounts
from tools.config.logger_config import init_logger, logging

logger = logging.getLogger(__name__)
logger.info("User analysis Basic logging set")
init_logger()

async def connect_to_database():
    """Establish asyncpg connection."""
    try:
        cfg = CONFIG['database']
        conn = await asyncpg.connect(
            user=cfg['user'],
            password=cfg['password'],
            database=cfg['dbname'],
            host=cfg['host'],
            port=cfg.get('port', 5432)
        )
        logger.info("Async database connection successful.")
        return conn
    except Exception as e:
        logger.error(f"Database connection failed: {e}")
        return None

async def fetch_users(conn):
    """
    Retrieves user data from the database using asyncpg.
    """
    query = """
        SELECT
            users.redditor_id,
            users.redditor,
            users.created_utc,
            users.link_karma,
            users.comment_karma,
            users.total_karma,
            users.is_employee,
            users.is_mod,
            users.is_gold,
            users.dormant_days,
            users.has_verified_email,
            users.accepts_followers,
            users.redditor_is_subscriber,
            array_agg(submissions.submission_created_utc
                    ORDER BY submissions.submission_created_utc) AS post_times
        FROM users
        LEFT JOIN submissions
            ON users.redditor_id = submissions.author
        GROUP BY
            users.redditor_id,
            users.redditor,
            users.created_utc,
            users.link_karma,
            users.comment_karma,
            users.total_karma,
            users.is_employee,
            users.is_mod,
            users.is_gold,
            users.dormant_days,
            users.has_verified_email,
            users.accepts_followers,
            users.redditor_is_subscriber
    """
    try:
        rows = await conn.fetch(query)
        logger.info(f"Fetched {len(rows)} users for analysis.")
        return rows
    except asyncpg.PostgresError as pg_err:
        logger.error(f"A PostgreSQL error occurred: {pg_err}")
        return []
    except Exception as e:
        logger.exception(f"An error occurred in fetch_users: {e}")
        return []

def analyze_burst_activity(config, post_times):
    """
    Analyzes the burst activity of a user by comparing the time differences 
    between consecutive posts.
    """
    inactivity_days = config.get('inactivity_period', 30)
    burst_days = config.get('burst_period', 2)
    inactivity_period = pd.to_timedelta(f"{inactivity_days} days")
    burst_period = pd.to_timedelta(f"{burst_days} days")

    if not post_times or all(x is None for x in post_times):
        return False

    times = pd.to_datetime(post_times, unit='s').dropna()
    if times.empty:
        return False

    time_diffs = pd.Series(times.diff()[1:])
    for i in range(len(time_diffs) - 1):
        if time_diffs.iloc[i] > inactivity_period:
            # Check if the subsequent diffs are within burst_period
            for j in range(1, len(time_diffs) - i):
                if time_diffs.iloc[i + j] < burst_period:
                    return True
    return False

def analyze_users(config, users):
    """
    Analyzes user data and returns a list of dictionaries containing user analysis results.
    """
    logger.info("Analyzing users")
    results = []
<<<<<<< HEAD
    for row in users:
        (
            redditor_id,
            redditorname,
            created_utc,
            link_karma,
            comment_karma,
            total_karma,
            is_employee,
            is_mod,
            is_gold,
            dormant_days,
            has_verified_email,
            accepts_followers,
            redditor_is_subscriber,
            post_times
        ) = row

        # Calculate account age
=======
    for user in tqdm(users, desc=f"Analyzing users ({len(users)})"):
        # Each 'user' is a list or tuple with the correct order of values
        # Adjust the unpacking according to the actual structure of 'user'
        username, karma, awardee_karma, awarder_karma, total_karma, has_verified_email, link_karma,\
            comment_karma, accepts_followers, created_utc, dormant_days, post_times = user

>>>>>>> ab74c986
        account_age_years = calculate_account_age(created_utc)

        # Check for low-karma / young account
        low_karma = identify_low_karma_accounts(config, total_karma)
        young_account = identify_young_accounts(account_age_years or 0.0)

        # Check burst activity
        burst_activity = analyze_burst_activity(config, post_times)

        user_data = {
            'User ID': redditor_id,
            'Username': redditorname,
            'Account Created': (
                dt.datetime.fromtimestamp(created_utc).strftime('%Y-%m-%d %H:%M:%S') 
                if created_utc else 'Unknown'
            ),
            'Link Karma': link_karma,
            'Comment Karma': comment_karma,
            'Total Karma': total_karma,
            'Is Employee': 'Yes' if is_employee else 'No',
            'Is Gold': 'Yes' if is_gold else 'No',
            'Dormant Days': dormant_days,
            'Has Verified Email': 'Yes' if has_verified_email else 'No',
            'Accepts Followers': 'Yes' if accepts_followers else 'No',
            'Is Subscriber': 'Yes' if redditor_is_subscriber else 'No',
            'Account Age': account_age_years,
            'Low Karma': 'Low Karma' if low_karma else 'No',
            'Young Account': 'Young Account' if young_account else 'No',
            'Burst Activity': 'Yes' if burst_activity else 'No',
        }
        results.append(user_data)

    return results

<<<<<<< HEAD
async def user_analysis():
=======
def write_to_excel(analyzed_users, file_path):
    """
    Writes user data to an Excel file.
    """
    logger.info("Writing users analysis results to Excel file")
    workbook = Workbook()
    sheet = workbook.active
    if not sheet:
        sheet = workbook.create_sheet(title="User Data Analysis")
    else:
        sheet.title = "User Data Analysis"

    headers = ["Username", "Karma", "Awardee Karma", "Awarder Karma", "Has Verified Email", 
                "Link Karma", "Comment Karma", "Accepts Followers", "Account Created", 
                "Account Age", "Total Karma", "Low Karma", "Criteria", "Young Account", 
                "Dormant Days", "Burst Activity"]
    sheet.append(headers)

    # Append each user's data to the sheet
    for user_data in analyzed_users:
        row = [user_data.get(header, "N/A") for header in headers]  # Use .get() to handle missing keys safely
        sheet.append(row)

    workbook.save(file_path)
    logger.info(f"User analysis results saved to {file_path}")

    def validate_data(headers, analyzed_users):
        return [header for header in headers if header not in analyzed_users[0]]

    if missing_data := validate_data(headers, analyzed_users):
        logger.error(f"Missing data detected: {missing_data}")
        # Handle missing data (e.g., raise an exception, skip writing, write defaults, etc.)
        raise ValueError("Some user data entries are missing expected keys.")

    for user_data in analyzed_users:
        row = [user_data[header] for header in headers]  # Using direct access instead of .get() to force an error if key is missing
        sheet.append(row)
        logger.debug(f"User data for Excel row: {user_data}")

    workbook.save(file_path)
    logger.info(f"Users analysis results saved to {file_path}")

def user_analysis():
>>>>>>> ab74c986
    """
    Orchestrates the user data analysis process asynchronously.
    """
    logger.info("Starting user analysis")
    conn = await connect_to_database()  # use asyncpg
    if conn is None:
        logger.error("Could not connect to the database.")
        return

    try:
        # 1. Fetch users
        users = await fetch_users(conn)

        # 2. Analyze
        results = analyze_users(CONFIG, users)

        logger.info(f"Analyzed {len(results)} users.")

        # 3. Possibly do something with `results` 
        #    e.g. store them, log them, or hand off to Excel generation.
        # for row in results:
        #     logger.debug(f"User analysis row: {row}")

    except Exception as e:
        logger.exception(f"An error occurred during user analysis: {e}")
    finally:
        await conn.close()
        logger.info("User analysis completed successfully.")

if __name__ == "__main__":
    asyncio.run(user_analysis())
    logger.info("User analysis completed.")<|MERGE_RESOLUTION|>--- conflicted
+++ resolved
@@ -1,36 +1,34 @@
+from tqdm import tqdm  # For progress display
 import asyncpg
 import asyncio
-import datetime as dt
-<<<<<<< HEAD
-import pandas as pd
-import psycopg2
+import re
+from nltk.sentiment import SentimentIntensityAnalyzer
+from nltk import word_tokenize, pos_tag, ne_chunk, ngrams
+from tools.download_nltk_data import load_nltk_data
 from tools.config.config_loader import CONFIG
-=======
-from openpyxl import Workbook
-from openpyxl.worksheet.worksheet import Worksheet  # noqa: F401
-import pandas as pd
-import psycopg2
-from tqdm import tqdm
->>>>>>> ab74c986
-from data_analysis.cal_acc_age import calculate_account_age
-from data_analysis.id_low_karma import identify_low_karma_accounts
-from data_analysis.id_young_acc import identify_young_accounts
 from tools.config.logger_config import init_logger, logging
 
+
 logger = logging.getLogger(__name__)
-logger.info("User analysis Basic logging set")
+logger.info("Submission Analysis Module Logging Set")
 init_logger()
-
+load_nltk_data()
+
+# ------------------------------------------------
+# 1) CONNECT TO DATABASE (asyncpg)
+# ------------------------------------------------
 async def connect_to_database():
-    """Establish asyncpg connection."""
+    """
+    Establish an asyncpg connection using the config in CONFIG.
+    """
+    cfg = CONFIG["database"]
     try:
-        cfg = CONFIG['database']
         conn = await asyncpg.connect(
-            user=cfg['user'],
-            password=cfg['password'],
-            database=cfg['dbname'],
-            host=cfg['host'],
-            port=cfg.get('port', 5432)
+            user=cfg["user"],
+            password=cfg["password"],
+            database=cfg["dbname"],
+            host=cfg["host"],
+            port=cfg.get("port", 5432),
         )
         logger.info("Async database connection successful.")
         return conn
@@ -38,226 +36,241 @@
         logger.error(f"Database connection failed: {e}")
         return None
 
-async def fetch_users(conn):
-    """
-    Retrieves user data from the database using asyncpg.
+
+# ------------------------------------------------
+# 2) FETCH SUBMISSIONS
+# ------------------------------------------------
+async def fetch_submissions(conn):
+    """
+    Retrieves submission data from the database using asyncpg.
+
+    Returns:
+        List of asyncpg.Record objects, each with columns:
+            - submission_id
+            - author
+            - title
+            - submission_score
+            - url
+            - submission_created_utc
+            - over_18
     """
     query = """
         SELECT
-            users.redditor_id,
-            users.redditor,
-            users.created_utc,
-            users.link_karma,
-            users.comment_karma,
-            users.total_karma,
-            users.is_employee,
-            users.is_mod,
-            users.is_gold,
-            users.dormant_days,
-            users.has_verified_email,
-            users.accepts_followers,
-            users.redditor_is_subscriber,
-            array_agg(submissions.submission_created_utc
-                    ORDER BY submissions.submission_created_utc) AS post_times
-        FROM users
-        LEFT JOIN submissions
-            ON users.redditor_id = submissions.author
-        GROUP BY
-            users.redditor_id,
-            users.redditor,
-            users.created_utc,
-            users.link_karma,
-            users.comment_karma,
-            users.total_karma,
-            users.is_employee,
-            users.is_mod,
-            users.is_gold,
-            users.dormant_days,
-            users.has_verified_email,
-            users.accepts_followers,
-            users.redditor_is_subscriber
+            submissions.submission_id,
+            submissions.author,
+            submissions.title,
+            submissions.submission_score,
+            submissions.url,
+            submissions.submission_created_utc,
+            submissions.over_18
+        FROM submissions
+        JOIN users
+        ON submissions.author = users.redditor
+        ORDER BY submissions.submission_id
     """
     try:
         rows = await conn.fetch(query)
-        logger.info(f"Fetched {len(rows)} users for analysis.")
+        logger.info(f"Fetched {len(rows)} submissions for analysis.")
         return rows
     except asyncpg.PostgresError as pg_err:
         logger.error(f"A PostgreSQL error occurred: {pg_err}")
         return []
     except Exception as e:
-        logger.exception(f"An error occurred in fetch_users: {e}")
+        logger.exception(f"An error occurred in fetch_submissions: {e}")
         return []
 
-def analyze_burst_activity(config, post_times):
-    """
-    Analyzes the burst activity of a user by comparing the time differences 
-    between consecutive posts.
-    """
-    inactivity_days = config.get('inactivity_period', 30)
-    burst_days = config.get('burst_period', 2)
-    inactivity_period = pd.to_timedelta(f"{inactivity_days} days")
-    burst_period = pd.to_timedelta(f"{burst_days} days")
-
-    if not post_times or all(x is None for x in post_times):
-        return False
-
-    times = pd.to_datetime(post_times, unit='s').dropna()
-    if times.empty:
-        return False
-
-    time_diffs = pd.Series(times.diff()[1:])
-    for i in range(len(time_diffs) - 1):
-        if time_diffs.iloc[i] > inactivity_period:
-            # Check if the subsequent diffs are within burst_period
-            for j in range(1, len(time_diffs) - i):
-                if time_diffs.iloc[i + j] < burst_period:
-                    return True
-    return False
-
-def analyze_users(config, users):
-    """
-    Analyzes user data and returns a list of dictionaries containing user analysis results.
-    """
-    logger.info("Analyzing users")
+# ------------------------------------------------
+# 3) UTILITY / ANALYSIS FUNCTIONS
+# ------------------------------------------------
+def analyze_submission_title(title: str) -> dict:
+    """
+    Perform NLTK-based analysis on a submission title.
+    Returns a dict with named_entities, lexical_diversity, and common_bigrams.
+    """
+    # Tokenize the title.
+    tokens = word_tokenize(title)
+    # POS-tag the tokens.
+    tagged_tokens = pos_tag(tokens)
+    # Run named entity recognition.
+    ner_tree = ne_chunk(tagged_tokens)
+    named_entities = ", ".join(
+        str(chunk) for chunk in ner_tree if hasattr(chunk, "label")
+    )
+
+    # Lexical diversity
+    lex_div = len(set(tokens)) / len(tokens) if tokens else 0.0
+    # Extract bigrams
+    bigrams_list = list(ngrams(tokens, 2))
+    common_bigrams = ", ".join([" ".join(b) for b in bigrams_list[:5]])
+
+    return {
+        "named_entities": named_entities,
+        "lexical_diversity": lex_div,
+        "common_bigrams": common_bigrams,
+    }
+
+
+def lex_div(text: str) -> tuple[float, str]:
+    """
+    Calculates lexical diversity of a text and returns (diversity_score, label).
+    """
+    text = text.lower()
+    text = re.sub(r"[^\w\s]", "", text)
+    text = re.sub(r"\s+", " ", text).strip()
+
+    tokens = word_tokenize(text)
+    if not tokens:
+        return 0.0, "No text"
+
+    diversity_score = len(set(tokens)) / len(tokens)
+    if diversity_score > 0.7:
+        diversity_label = "Highly diverse"
+    elif diversity_score > 0.4:
+        diversity_label = "Moderately diverse"
+    else:
+        diversity_label = "Less diverse"
+
+    return diversity_score, diversity_label
+
+def mark_duplicate_submissions(analysis_results):
+    """
+    Given a list of submission dicts (each with at least
+    'Author', 'Title', 'URL'), find duplicates posted by the same user
+    with the same title and same link.
+
+    Returns a modified copy of analysis_results, where each dict
+    has a new key "Is Duplicate" (bool).
+    """
+    from collections import defaultdict
+
+    # 1) Group submissions by (Author, Title, URL)
+    #    Normalizing them is optional but recommended (e.g. .lower(), strip()).
+    groups = defaultdict(list)
+    for idx, sub in enumerate(analysis_results):
+        author = sub["Author"].strip().lower()
+        title = sub["Title"].strip().lower()
+        url = sub["URL"].strip().lower()
+        key = (author, (title, url))
+        groups[key].append(idx)
+
+    # 2) Mark duplicates
+    #    If a group has more than 1 submission, all of them are duplicates.
+    for indices in groups.values():
+        if len(indices) > 1:
+            # We have duplicates
+            for i in indices:
+                analysis_results[i]["Is Duplicate"] = True
+        else:
+            # Only 1 submission in that group => not a duplicate
+            analysis_results[indices[0]]["Is Duplicate"] = False
+
+    return analysis_results
+
+def analyze_data(submissions):
+    """
+    Analyze a list of submissions.
+    Returns a list of dicts with:
+        - Submission ID
+        - Author
+        - Title
+        - Submission Score
+        - URL
+        - Created UTC
+        - Sentiment
+        - Named Entities
+        - Lexical Diversity
+        - Common Bigrams
+        - Is Duplicate
+    """
+    SIA = SentimentIntensityAnalyzer()
     results = []
-<<<<<<< HEAD
-    for row in users:
-        (
-            redditor_id,
-            redditorname,
-            created_utc,
-            link_karma,
-            comment_karma,
-            total_karma,
-            is_employee,
-            is_mod,
-            is_gold,
-            dormant_days,
-            has_verified_email,
-            accepts_followers,
-            redditor_is_subscriber,
-            post_times
-        ) = row
-
-        # Calculate account age
-=======
-    for user in tqdm(users, desc=f"Analyzing users ({len(users)})"):
-        # Each 'user' is a list or tuple with the correct order of values
-        # Adjust the unpacking according to the actual structure of 'user'
-        username, karma, awardee_karma, awarder_karma, total_karma, has_verified_email, link_karma,\
-            comment_karma, accepts_followers, created_utc, dormant_days, post_times = user
-
->>>>>>> ab74c986
-        account_age_years = calculate_account_age(created_utc)
-
-        # Check for low-karma / young account
-        low_karma = identify_low_karma_accounts(config, total_karma)
-        young_account = identify_young_accounts(account_age_years or 0.0)
-
-        # Check burst activity
-        burst_activity = analyze_burst_activity(config, post_times)
-
-        user_data = {
-            'User ID': redditor_id,
-            'Username': redditorname,
-            'Account Created': (
-                dt.datetime.fromtimestamp(created_utc).strftime('%Y-%m-%d %H:%M:%S') 
-                if created_utc else 'Unknown'
-            ),
-            'Link Karma': link_karma,
-            'Comment Karma': comment_karma,
-            'Total Karma': total_karma,
-            'Is Employee': 'Yes' if is_employee else 'No',
-            'Is Gold': 'Yes' if is_gold else 'No',
-            'Dormant Days': dormant_days,
-            'Has Verified Email': 'Yes' if has_verified_email else 'No',
-            'Accepts Followers': 'Yes' if accepts_followers else 'No',
-            'Is Subscriber': 'Yes' if redditor_is_subscriber else 'No',
-            'Account Age': account_age_years,
-            'Low Karma': 'Low Karma' if low_karma else 'No',
-            'Young Account': 'Young Account' if young_account else 'No',
-            'Burst Activity': 'Yes' if burst_activity else 'No',
+    
+    # Process each submission and build the analysis record
+    for submission in tqdm(submissions, desc="Analyzing Submissions", unit="submission"):
+        # submission is an asyncpg.Record or tuple
+        (submission_id, author, title, submission_score, url, submission_created_utc, over_18) = submission
+
+        # Sentiment analysis
+        sentiment_score = SIA.polarity_scores(title)["compound"]
+        if sentiment_score >= 0.05:
+            sentiment_label = "Positive"
+        elif sentiment_score <= -0.05:
+            sentiment_label = "Negative"
+        else:
+            sentiment_label = "Neutral"
+        sentiment_cell_value = f"{sentiment_score:.3f} ({sentiment_label})"
+
+        # Additional NLTK-based analysis
+        title_analysis = analyze_submission_title(title)
+
+        # Build a record without the duplicate flag first
+        record = {
+            "Submission ID": submission_id,
+            "Author": author,
+            "Title": title,
+            "Score": submission_score,
+            "URL": url,
+            "Created UTC": submission_created_utc,
+            "NSFW": over_18,
+            "Sentiment": sentiment_cell_value,
+            "Named Entities": title_analysis["named_entities"],
+            "Lexical Diversity": title_analysis["lexical_diversity"],
+            "Common Bigrams": title_analysis["common_bigrams"],
+            # "Is Duplicate" will be set later
         }
-        results.append(user_data)
-
+        results.append(record)
+    
+    # Mark duplicates on the entire results list
+    results = mark_duplicate_submissions(results)
+    logger.info("Submission data analysis completed.")
     return results
 
-<<<<<<< HEAD
-async def user_analysis():
-=======
-def write_to_excel(analyzed_users, file_path):
-    """
-    Writes user data to an Excel file.
-    """
-    logger.info("Writing users analysis results to Excel file")
-    workbook = Workbook()
-    sheet = workbook.active
-    if not sheet:
-        sheet = workbook.create_sheet(title="User Data Analysis")
-    else:
-        sheet.title = "User Data Analysis"
-
-    headers = ["Username", "Karma", "Awardee Karma", "Awarder Karma", "Has Verified Email", 
-                "Link Karma", "Comment Karma", "Accepts Followers", "Account Created", 
-                "Account Age", "Total Karma", "Low Karma", "Criteria", "Young Account", 
-                "Dormant Days", "Burst Activity"]
-    sheet.append(headers)
-
-    # Append each user's data to the sheet
-    for user_data in analyzed_users:
-        row = [user_data.get(header, "N/A") for header in headers]  # Use .get() to handle missing keys safely
-        sheet.append(row)
-
-    workbook.save(file_path)
-    logger.info(f"User analysis results saved to {file_path}")
-
-    def validate_data(headers, analyzed_users):
-        return [header for header in headers if header not in analyzed_users[0]]
-
-    if missing_data := validate_data(headers, analyzed_users):
-        logger.error(f"Missing data detected: {missing_data}")
-        # Handle missing data (e.g., raise an exception, skip writing, write defaults, etc.)
-        raise ValueError("Some user data entries are missing expected keys.")
-
-    for user_data in analyzed_users:
-        row = [user_data[header] for header in headers]  # Using direct access instead of .get() to force an error if key is missing
-        sheet.append(row)
-        logger.debug(f"User data for Excel row: {user_data}")
-
-    workbook.save(file_path)
-    logger.info(f"Users analysis results saved to {file_path}")
-
-def user_analysis():
->>>>>>> ab74c986
-    """
-    Orchestrates the user data analysis process asynchronously.
-    """
-    logger.info("Starting user analysis")
-    conn = await connect_to_database()  # use asyncpg
+# --------------------------------
+# 4) MAIN SUBMISSION ANALYSIS FLOW
+# --------------------------------
+async def submission_analysis():
+    """
+    Orchestrates the submission data analysis process.
+    1) Connect to DB
+    2) Fetch submissions
+    3) Analyze
+    4) Optionally: store or return results
+    """
+    logger.info("Starting submission analysis")
+
+    # 1) Connect to DB
+    conn = await connect_to_database()
     if conn is None:
         logger.error("Could not connect to the database.")
         return
 
     try:
-        # 1. Fetch users
-        users = await fetch_users(conn)
-
-        # 2. Analyze
-        results = analyze_users(CONFIG, users)
-
-        logger.info(f"Analyzed {len(results)} users.")
-
-        # 3. Possibly do something with `results` 
-        #    e.g. store them, log them, or hand off to Excel generation.
-        # for row in results:
-        #     logger.debug(f"User analysis row: {row}")
-
+        # 2) Fetch submissions
+        submissions = await fetch_submissions(conn)
+        if not submissions:
+            logger.warning("No submissions found to analyze.")
+            return
+
+        # 3) Analyze
+        analysis_results = analyze_data(submissions)
+        logger.info("Analyzing submissions completed.")
+
+        # 3a) Mark duplicates
+        analysis_results = mark_duplicate_submissions(analysis_results)
+
+        # 4) Optionally: store or return results
+        logger.debug(analysis_results)
+
+    except asyncpg.PostgresError as e:
+        logger.error(f"Error during submission analysis (asyncpg): {e}")
     except Exception as e:
-        logger.exception(f"An error occurred during user analysis: {e}")
+        logger.exception(f"An unexpected error occurred during submission_analysis: {e}")
     finally:
+        # 5) Clean up
         await conn.close()
-        logger.info("User analysis completed successfully.")
+        logger.info("Submission analysis completed, connection closed.")
+
 
 if __name__ == "__main__":
-    asyncio.run(user_analysis())
-    logger.info("User analysis completed.")+    asyncio.run(submission_analysis())
+    logger.info("Submission analysis completed.")