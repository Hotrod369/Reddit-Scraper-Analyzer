--- conflicted
+++ resolved
@@ -1,22 +1,13 @@
 import asyncio
 import json
-<<<<<<< HEAD
 import asyncpg
 from tools.config.config_loader import CONFIG
 from tools.config.logger_config import init_logger, logging
-=======
-import psycopg2
-from tqdm import tqdm
-from tools.config.reddit_login import load_config
-from tools.config.logger_config import init_logger
-import logging
->>>>>>> ab74c986
 
 logger = logging.getLogger(__name__)
-logger.info("json_to_db Basic logging set")
+logger.info("json to db Basic logging set")
 init_logger()
 
-<<<<<<< HEAD
 def load_json_data(file_path):
     with open(file_path, 'r', encoding='utf-8') as f:
         return json.load(f)
@@ -31,10 +22,6 @@
 
 # Asynchronous function to insert redditors into the database
 async def insert_redditors(conn, redditor_data):
-=======
-# Function to insert users into the database
-def insert_users(cur, user_data):
->>>>>>> ab74c986
     """
     Inserts or updates redditor data into the database.
 
@@ -47,9 +34,8 @@
         redditor_data (dict): A dictionary containing redditor data.
 
     Returns:
-        set: A set containing the successfully inserted redditor_ids.
-    """
-<<<<<<< HEAD
+        set: A set containing the successfully inserted redditors.
+    """
     inserted_redditors = set()
     redditor_records = []
 
@@ -60,7 +46,7 @@
             logger.warning(f"Skipping redditor {redditor} due to missing redditor_id.")
             continue
         
-        # Build the tuple of 13 values
+        # Build the tuple of 14 values
         redditor_records.append((
             redditor_id,
             details.get('redditorname'),
@@ -83,13 +69,6 @@
     # 2. Perform one batch insertion if we have records
     if redditor_records:
         logger.info(f"Batch inserting {len(redditor_records)} redditors into 'users' table.")
-=======
-    logger.info("Starting to insert users")
-    inserted_usernames = set()
-    for username, details in tqdm(user_data.items(), desc="Inserting users"):
-        logger.debug(f"Inserting user: {username}")
-        cur.execute("BEGIN")  # Start a transaction to ensure atomicity
->>>>>>> ab74c986
         try:
             await conn.executemany(
                 """
@@ -115,7 +94,6 @@
                 """,
                 redditor_records
             )
-<<<<<<< HEAD
         except asyncpg.exceptions.UniqueViolationError as e:
             logger.error(f"Error in batch insertion: {e}")
     else:
@@ -124,64 +102,13 @@
     return inserted_redditors
 
 async def insert_submissions(conn, redditor_data, submission_data):
-=======
-            inserted_usernames.add(username)
-            logger.debug(f"Successfully inserted/updated user: {username}")
-        except Exception as e:
-            logger.error(f"Error inserting user {username}: {e}")
-            cur.execute("ROLLBACK")
-            continue
-        cur.execute("COMMIT")
-    return inserted_usernames
-
-def extract_comment_authors(submission_data):
-    """
-    Extracts comment authors from the submission data and returns a dict
-    """
-    comment_authors = {}
-    try:
-        for submission_id, submission in tqdm(submission_data.items(), desc="Extracting comment authors"):
-            logger.info("Extracting comment authors from submissions")
-            # Extract the comment authors from the submission data, and add them to
-            # the comment_authors dict if they don't exist yet
-            comments = submission.get('comments', [])
-            for comment in comments:
-                author = comment['author']
-                if author not in comment_authors:
-                    comment_authors[author] = {
-                        'Karma': None,
-                        'awardee_karma': 0,
-                        'awarder_karma': 0,
-                        'total_karma': 0,
-                        'has_verified_email': False,
-                        'link_karma': 0,
-                        'comment_karma': 0,
-                        'accept_followers': False,
-                        'created_utc': datetime.datetime.now().timestamp()
-                    }
-                    logger.debug(f"Added author {author} to comment_authors")
-    except Exception as e:
-        logger.error(f"Error extracting comment authors: {e}")
-    return comment_authors
-
-def insert_submissions(cur, user_data, submission_data):
->>>>>>> ab74c986
     """
     Inserts submissions into the submissions table.
     """
     logger.info("Inserting submissions")
-<<<<<<< HEAD
-    # 1. Check if redditor exists in redditor_data
     for submission_id, submission in submission_data.items():
         if submission.get("author") not in redditor_data:
             logger.warning(f"redditor {submission.get('author')} not found in redditor data, skipping submission: {submission_id}")
-=======
-    for submission_id, submission in tqdm(submission_data.items(), desc="Inserting submissions"):
-        cur.execute("BEGIN")
-        if submission.get("User") not in user_data:
-            logger.warning(f"User {submission.get('User')} not found in user data, skipping submission: {submission_id}")
-            cur.execute("ROLLBACK")
->>>>>>> ab74c986
             continue
         try:
             await conn.executemany(
@@ -219,13 +146,7 @@
             )
         except asyncpg.exceptions.UniqueViolationError as e:
             logger.error(f"Error inserting submission {submission_id}: {e}")
-<<<<<<< HEAD
             await conn.rollback()  # Rollback for this error and continue
-=======
-            cur.execute("ROLLBACK")
-            continue
-        cur.execute("COMMIT")
->>>>>>> ab74c986
     logger.info("Finished inserting submissions")
 
 async def insert_comments(conn, submission_data, inserted_redditors):
@@ -233,7 +154,6 @@
     Inserts comments into the comments table.
     """
     logger.info("Inserting comments")
-<<<<<<< HEAD
     for submission_id, submission in submission_data.items():
         comments = submission.get('comments', [])
         if not comments:
@@ -244,18 +164,6 @@
             comment_id = comment['comment_id']
             if comment_author not in inserted_redditors:
                 logger.warning(f"Author {comment_author} not found in inserted redditors, skipping comment {comment_id}")
-=======
-    for submission_id, submission in tqdm(submission_data.items(), desc="Inserting comments"):
-        comments = submission.get('comments', [])
-        if not comments:
-            logger.warning(f"No comments found for submission {submission_id}, skipping")
-            continue
-
-        for comment in comments:
-            author = comment['author']
-            if author not in inserted_usernames:
-                logger.warning(f"Author {author} not found in inserted users, skipping comment {comment['id']}")
->>>>>>> ab74c986
                 continue
             try:
                 logger.debug(f"Checking for existing comment: {comment_id}")
@@ -264,13 +172,8 @@
                     logger.warning(f"Comment {comment_id} already exists, skipping insert")
                     continue
 
-<<<<<<< HEAD
                 logger.info("Inserting comment")
                 await conn.executemany(
-=======
-                logger.info(f"Inserting comment {comment['id']}")
-                cur.execute(
->>>>>>> ab74c986
                     """
                     INSERT INTO comments (
                         comment_id,
@@ -292,7 +195,6 @@
                         edited = EXCLUDED.edited,
                         link_id = EXCLUDED.link_id;
                     """,
-<<<<<<< HEAD
                     [
                         (
                             comment['comment_id'],
@@ -313,22 +215,9 @@
     logger.info("Finished inserting comments")
 
 async def _process_and_insert_data(conn):
-=======
-                    (comment['id'], author, comment['body'], comment['score'], submission_id)
-                )
-            except psycopg2.IntegrityError as e:
-                logger.error(f"Error inserting comment {comment['id']}: {e}")
-                cur.execute("ROLLBACK")
-                continue
-            cur.execute("COMMIT")
-    logger.info("Finished inserting comments")
-
-def main():
->>>>>>> ab74c986
     """
     Processes the JSON files and inserts the data into the database.
     """
-<<<<<<< HEAD
     logger.info("Processing JSON files for data insertion")
     with open('analysis_results/redditor_data.json', 'r', encoding='utf-8') as file:
         redditor_data = json.load(file)
@@ -337,34 +226,11 @@
     with open('analysis_results/submission_data.json', 'r', encoding='utf-8') as file:
         submission_data = json.load(file)
         logger.debug("Extracted submission data from submission_data.json")
-=======
-    try:
-        # It's better to avoid global when possible,
-        #but ensure these are defined in the scope needed.
-        global conn, cur
-        config = load_config()
-        conn = psycopg2.connect(**config['database'])
-        cur = conn.cursor()
-        logger.info("Loaded config and connected to database")
-
-        with open('analysis_results/user_data.json', 'r', encoding='utf-8') as file:
-            user_data = json.load(file)
-            logger.debug("Extracted user data from user_data.json")
-
-        with open('analysis_results/submission_data.json', 'r', encoding='utf-8') as file:
-            submission_data = json.load(file)
-            logger.debug("Extracted submission data from submission_data.json")
-
-        comment_authors = extract_comment_authors(submission_data)
-        logger.debug(f"Extracted comment authors: {len(comment_authors)}")
-        user_data.update(comment_authors)
->>>>>>> ab74c986
 
     logger.info("Calling insert_redditors() function...")
     inserted_redditors = await insert_redditors(conn, redditor_data)
     logger.info(f"Inserted redditors: {len(inserted_redditors)}")
 
-<<<<<<< HEAD
     await insert_submissions(conn, redditor_data, submission_data)
     logger.info("Inserted submissions")
 
@@ -372,12 +238,6 @@
     logger.info("Inserted comments")
     logger.info(f"Total redditors found: {len(redditor_data)}")
     logger.info(f"Total submissions found: {len(submission_data)}")
-=======
-        insert_submissions(cur, user_data, submission_data)
-        logger.info("Inserted submissions")
-        insert_comments(cur, submission_data, inserted_usernames)
-        logger.info("Inserted comments")
->>>>>>> ab74c986
 
 async def main():
     """
@@ -396,20 +256,10 @@
         logger.info("Loaded config and connected to database")
         await _process_and_insert_data(conn)
     except Exception as e:
-<<<<<<< HEAD
         logger.exception(f"An error occurred in json_to_db.main: {e}")
         raise
     finally:
         await conn.close()
-=======
-        logger.error(f"An error occurred: {e}")
-        raise e
-
-    finally:
-        cur.close()
-        conn.commit()
-        conn.close()
->>>>>>> ab74c986
         logger.info("Committed data and closed connection")
 
 if __name__ == '__main__':
